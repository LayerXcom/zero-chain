//! A simple module for dealing with confidential transfer of fungible assets.
use support::{decl_module, decl_storage, decl_event, StorageMap, dispatch::Result, ensure};
use rstd::prelude::*;
use bellman_verifier::{
    verify_proof,
};
use pairing::{
    bls12_381::{
        Bls12,
        Fr,
    },
    Field,
};
use jubjub::{
        redjubjub::{
            PublicKey,
        },
    };

use zprimitives::{
    PkdAddress,
    Ciphertext,
    Proof,
    SigVerificationKey,
    PreparedVk,
};
use keys::EncryptionKey;
use zcrypto::elgamal;
use runtime_io;


pub trait Trait: system::Trait {
	/// The overarching event type.
	type Event: From<Event<Self>> + Into<<Self as system::Trait>::Event>;
}

decl_module! {
	pub struct Module<T: Trait> for enum Call where origin: T::Origin {
        // Initializing events
		// this is needed only if you are using events in your module
		fn deposit_event<T>() = default;

		pub fn confidential_transfer(
            _origin,
            zkproof: Proof,
            address_sender: PkdAddress,
            address_recipient: PkdAddress,
            value_sender: Ciphertext,
            value_recipient: Ciphertext,
            rk: SigVerificationKey,  // TODO: Extract from origin
            fee_sender: Ciphertext
        ) -> Result {
			// let rk = ensure_signed(origin)?;

            // Get zkproofs with the type
            let szkproof = match zkproof.into_proof() {
                Some(v) => v,
                None => return Err("Invalid zkproof"),
            };

            // Get address_sender with the type
            let saddr_sender = match address_sender.into_encryption_key() {
                Some(v) => v,
                None => return Err("Invalid address_sender"),
            };

            // Get address_recipient with the type
            let saddr_recipient = match  address_recipient.into_encryption_key() {
                Some(v) => v,
                None => return Err("Invalid address_recipient"),
            };

            // Get value_sender with the type
            let svalue_sender = match value_sender.into_ciphertext() {
                Some(v) => v,
                None => return Err("Invalid value_sender"),
            };

            // Get value_recipient with the type
            let svalue_recipient = match value_recipient.into_ciphertext() {
                Some(v) => v,
                None => return Err("Invalid value_recipient"),
            };

            // Get fee_sender with the type
            let sfee_sender = match fee_sender.into_ciphertext() {
                Some(v) => v,
                None => return Err("Invalid fee_sender"),
            };

            // Get rk with the type
            let srk = match rk.into_verification_key() {
                Some(v) => v,
                None => return Err("Invalid rk"),
            };

            // Get balance_sender with the type
            let bal_sender = match Self::encrypted_balance(address_sender) {
                Some(b) => match b.into_ciphertext() {
                    Some(c) => c,
                    None => return Err("Invalid ciphertext of sender balance"),
                },
                None => return Err("Invalid sender balance"),
            };


            // Verify the zk proof
            ensure!(
                Self::validate_proof(
                    &szkproof,
                    &saddr_sender,
                    &saddr_recipient,
                    &svalue_sender,
                    &svalue_recipient,
                    &bal_sender,
                    &srk,
                    &sfee_sender,
                ),
                "Invalid zkproof"
            );

            // Get balance_recipient with the option type
            let bal_recipient = match Self::encrypted_balance(address_recipient) {
                Some(b) => b.into_ciphertext(),
                _ => None
            };

            // Charge transaction fee on the sender's balance
            <EncryptedBalance<T>>::mutate(address_sender, |balance| {
                let new_balance = balance.clone().map(
                    |_| Ciphertext::from_ciphertext(&bal_sender.sub_no_params(&sfee_sender)));
                *balance = new_balance
            });

            // Update the sender's balance
            <EncryptedBalance<T>>::mutate(address_sender, |balance| {
                let new_balance = balance.clone().map(
                    |_| Ciphertext::from_ciphertext(&bal_sender.sub_no_params(&svalue_sender)));
                *balance = new_balance
            });

            // Update the recipient's balance
            <EncryptedBalance<T>>::mutate(address_recipient, |balance| {
                let new_balance = balance.clone().map_or(
                    Some(Ciphertext::from_ciphertext(&svalue_recipient)),
                    |_| Some(Ciphertext::from_ciphertext(&bal_recipient.unwrap().add_no_params(&svalue_recipient)))
                );
                *balance = new_balance
            });

            // TODO: tempolaly removed address_sender and address_recipient because of mismatched types
            Self::deposit_event(RawEvent::ConfTransfer(zkproof, value_sender, value_recipient, Ciphertext::from_ciphertext(&bal_sender), rk));

            Ok(())
		}
	}
}

decl_storage! {
    trait Store for Module<T: Trait> as ConfTransfer {
        // The encrypted balance for each account
        pub EncryptedBalance get(encrypted_balance) config() : map PkdAddress => Option<Ciphertext>;
        // The verification key of zk proofs (only readable)
        pub VerifyingKey get(verifying_key) config(): PreparedVk;
    }
}

decl_event! (
    /// An event in this module.
	pub enum Event<T> where <T as system::Trait>::AccountId {
        // TODO: tempolaly removed AccountId because of mismatched types
		ConfTransfer(Proof, Ciphertext, Ciphertext, Ciphertext, SigVerificationKey),
        Phantom(AccountId),
	}
);

impl<T: Trait> Module<T> {
    // Public immutables
    // Validate zk proofs
	pub fn validate_proof (
        zkproof: &bellman_verifier::Proof<Bls12>,
        address_sender: &EncryptionKey<Bls12>,
        address_recipient: &EncryptionKey<Bls12>,
        value_sender: &elgamal::Ciphertext<Bls12>,
        value_recipient: &elgamal::Ciphertext<Bls12>,
        balance_sender: &elgamal::Ciphertext<Bls12>,
        rk: &PublicKey<Bls12>,
        fee_sender: &elgamal::Ciphertext<Bls12>
    ) -> bool {
        // Construct public input for circuit
        let mut public_input = [Fr::zero(); 18];

        {
            let (x, y) = address_sender.0.into_xy();
            public_input[0] = x;
            public_input[1] = y;
        }
        {
            let (x, y) = address_recipient.0.into_xy();
            public_input[2] = x;
            public_input[3] = y;
        }
        {
            let (x, y) = value_sender.left.into_xy();
            public_input[4] = x;
            public_input[5] = y;
        }
        {
            let (x, y) = value_recipient.left.into_xy();
            public_input[6] = x;
            public_input[7] = y;
        }
        {
            let (x, y) = value_sender.right.into_xy();
            public_input[8] = x;
            public_input[9] = y;
        }
        {
            let (x, y) = fee_sender.left.into_xy();
            public_input[10] = x;
            public_input[11] = y;
        }
        {
            let (x, y) = balance_sender.left.into_xy();
            public_input[12] = x;
            public_input[13] = y;
        }
        {
            let (x, y) = balance_sender.right.into_xy();
            public_input[14] = x;
            public_input[15] = y;
        }
        {
            let (x, y) = rk.0.into_xy();
            public_input[16] = x;
            public_input[17] = y;
        }

        let pvk = Self::verifying_key().into_prepared_vk().unwrap();

        // Verify the proof
        match verify_proof(&pvk, &zkproof, &public_input[..]) {
            // No error, and proof verification successful
            Ok(true) => true,
            _ => {runtime_io::print("Invalid proof!!!!"); false},
        }
    }

    // fn is_small_order<Order>(p: &edwards::Point<Bls12, Order>, params: &JubjubBls12) -> bool {
    //     p.double(params).double(params).double(params) == edwards::Point::zero()
    // }
}

#[cfg(feature = "std")]
#[cfg(test)]
mod tests {
    use super::*;
    use runtime_io::with_externalities;
    use support::{impl_outer_origin, assert_ok};
    use primitives::{H256, Blake2Hasher};
    use runtime_primitives::{
        BuildStorage, traits::{BlakeTwo256, IdentityLookup},
        testing::{Digest, DigestItem, Header}
    };
    use keys::{ProofGenerationKey, EncryptionKey};
    use jubjub::{curve::{JubjubBls12, FixedGenerators, fs}};
    use hex_literal::{hex, hex_impl};
    use std::path::Path;
    use std::fs::File;
    use std::io::{BufReader, Read};

    impl_outer_origin! {
        pub enum Origin for Test {}
    }

    #[derive(Clone, Eq, PartialEq)]
    pub struct Test;

    impl system::Trait for Test {
        type Origin = Origin;
        type Index = u64;
        type BlockNumber = u64;
        type Hash = H256;
        type Hashing = BlakeTwo256;
        type Digest = Digest;
        type AccountId = u64;
        type Lookup = IdentityLookup<u64>;
        type Header = Header;
        type Event = ();
        type Log = DigestItem;
    }

    impl Trait for Test {
        type Event = ();
    }

    type ConfTransfer = Module<Test>;


    fn alice_init() -> (PkdAddress, Ciphertext) {
        let alice_seed = b"Alice                           ";
        let alice_value = 100 as u32;

        let params = &JubjubBls12::new();
        let p_g = FixedGenerators::Diversifier; // 1 same as NoteCommitmentRandomness;

        let ek = EncryptionKey::<Bls12>::from_seed(alice_seed, params);

        // The default balance is not encrypted with randomness.
        let enc_alice_bal = elgamal::Ciphertext::encrypt(alice_value, fs::Fs::one(), &ek.0, p_g, params);

        let bdk = ProofGenerationKey::<Bls12>::from_seed(alice_seed, params).bdk();

        let dec_alice_bal = enc_alice_bal.decrypt(bdk, p_g, params).unwrap();
        assert_eq!(dec_alice_bal, alice_value);

        (PkdAddress::from_encryption_key(&ek), Ciphertext::from_ciphertext(&enc_alice_bal))
    }

    fn get_pvk() -> PreparedVk {
        let vk_path = Path::new("../demo/cli/verification.params");
        let vk_file = File::open(&vk_path).unwrap();
        let mut vk_reader = BufReader::new(vk_file);

        let mut buf_vk = vec![];
        vk_reader.read_to_end(&mut buf_vk).unwrap();

        PreparedVk::from_slice(&buf_vk[..])
    }

    fn new_test_ext() -> runtime_io::TestExternalities<Blake2Hasher> {
        let mut t = system::GenesisConfig::<Test>::default().build_storage().unwrap().0;
        t.extend(GenesisConfig::<Test>{
            encrypted_balance: vec![alice_init()],
            verifying_key: get_pvk(),
            _genesis_phantom_data: Default::default(),
        }.build_storage().unwrap().0);
        t.into()
    }

    #[test]
    fn test_call_function() {
        with_externalities(&mut new_test_ext(), || {
            let proof: [u8; 192] = hex!("a1200c59de33436d49519ef18ef97fbae1b7187b5fdc2abcb7e323b526fd79947f72698d94c78efe8e4a72eb147078abb9d7d353bfc5a89cba4f1e4ad22224bfe97f8b26b04d45f3986ce82692bc56324391c1ff1363cdc05795add569306ec7052132f40f7491446f7a58e9078f63ea1200a8c633ae43b52e14ee028ba26953bc011c8f7a3766bc481b0d31aee56bb0a5b69897f99a2da23cd43d69bd32e44895303083179202608ac24fcff1f532271642ad3d24959c0a0e00b15dba81fcfc");
            let pkd_addr_alice: [u8; 32] = hex!("fd0c0c0183770c99559bf64df4fe23f77ced9b8b4d02826a282bcd125117dcc2");
            let pkd_addr_bob: [u8; 32] = hex!("45e66da531088b55dcb3b273ca825454d79d2d1d5c4fa2ba4a12c1fa1ccd6389");
            let enc10_by_alice: [u8; 64] = hex!("5bdecb08dbc3a38be4217c939c30768d990e789431aeee4832cfca84bf04c650eb4ccfaac7dbb7c20dfcf8eea5fe184bacaf249c3e40920d2855013fce9d876d");
            let enc10_by_bob: [u8; 64] = hex!("c8cd8d37f214f5f000f47e899cd1839a96b42bd98cc3abe42e7261ed083e6d1ceb4ccfaac7dbb7c20dfcf8eea5fe184bacaf249c3e40920d2855013fce9d876d");
            let rvk: [u8; 32] = hex!("f539db3c0075f6394ff8698c95ca47921669c77bb2b23b366f42a39b05a88c96");

            assert_ok!(ConfTransfer::confidential_transfer(
                Origin::signed(1),
                Proof::from_slice(&proof[..]),
                PkdAddress::from_slice(&pkd_addr_alice),
                PkdAddress::from_slice(&pkd_addr_bob),
<<<<<<< HEAD
                Ciphertext(enc10_by_alice.to_vec()),
                Ciphertext(enc10_by_bob.to_vec()),
                SigVerificationKey::from_slice(&rvk),
                None // fee
=======
                Ciphertext::from_slice(&enc10_by_alice[..]),
                Ciphertext::from_slice(&enc10_by_bob[..]),
                SigVerificationKey::from_slice(&rvk)
>>>>>>> e63e2f32
            ));
        })
    }
}<|MERGE_RESOLUTION|>--- conflicted
+++ resolved
@@ -353,16 +353,10 @@
                 Proof::from_slice(&proof[..]),
                 PkdAddress::from_slice(&pkd_addr_alice),
                 PkdAddress::from_slice(&pkd_addr_bob),
-<<<<<<< HEAD
-                Ciphertext(enc10_by_alice.to_vec()),
-                Ciphertext(enc10_by_bob.to_vec()),
+                Ciphertext::from_slice(&enc10_by_alice[..]),
+                Ciphertext::from_slice(&enc10_by_bob[..]),
                 SigVerificationKey::from_slice(&rvk),
                 None // fee
-=======
-                Ciphertext::from_slice(&enc10_by_alice[..]),
-                Ciphertext::from_slice(&enc10_by_bob[..]),
-                SigVerificationKey::from_slice(&rvk)
->>>>>>> e63e2f32
             ));
         })
     }
