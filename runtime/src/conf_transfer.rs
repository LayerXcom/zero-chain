//! A simple module for dealing with confidential transfer of fungible assets.
use support::{decl_module, decl_storage, decl_event, StorageMap, dispatch::Result, ensure};
use rstd::prelude::*;
use bellman_verifier::{
    verify_proof,
};
use pairing::{
    bls12_381::{
        Bls12,
        Fr,
    },
    Field,
};
use jubjub::{
        redjubjub::{
            PublicKey,
        },
    };

use zprimitives::{
    pkd_address::PkdAddress,
    ciphertext::Ciphertext,
    proof::Proof,
    sig_vk::SigVerificationKey,
    prepared_vk::PreparedVk,
};
use keys::EncryptionKey;
use zcrypto::elgamal;
use runtime_io;


pub trait Trait: system::Trait {
	/// The overarching event type.
	type Event: From<Event<Self>> + Into<<Self as system::Trait>::Event>;
}

decl_module! {
	pub struct Module<T: Trait> for enum Call where origin: T::Origin {
        // Initializing events
		// this is needed only if you are using events in your module
		fn deposit_event<T>() = default;

		pub fn confidential_transfer(
            _origin,
            zkproof: Proof,
            address_sender: PkdAddress,
            address_recipient: PkdAddress,
            value_sender: Ciphertext,
            value_recipient: Ciphertext,
<<<<<<< HEAD
            rk: SigVerificationKey, // TODO: Extract from origin
            fee_sender: Ciphertext
=======
            rk: SigVerificationKey  // TODO: Extract from origin
>>>>>>> 13760ee0
        ) -> Result {
			// let rk = ensure_signed(origin)?;

            // Get zkproofs with the type
            let szkproof = match zkproof.into_proof() {
                Some(v) => v,
                None => return Err("Invalid zkproof"),
            };

            // Get address_sender with the type
            let saddr_sender = match address_sender.into_encryption_key() {
                Some(v) => v,
                None => return Err("Invalid address_sender"),
            };

            // Get address_recipient with the type
            let saddr_recipient = match  address_recipient.into_encryption_key() {
                Some(v) => v,
                None => return Err("Invalid address_recipient"),
            };

            // Get value_sender with the type
            let svalue_sender = match value_sender.into_ciphertext() {
                Some(v) => v,
                None => return Err("Invalid value_sender"),
            };

            // Get value_recipient with the type
            let svalue_recipient = match value_recipient.into_ciphertext() {
                Some(v) => v,
                None => return Err("Invalid value_recipient"),
            };
<<<<<<< HEAD

            // Get fee_sender with the type
            let sfee_sender = match fee_sender.into_ciphertext() {
                Some(v) => v,
                None => return Err("Invalid fee_sender"),
            };
=======
>>>>>>> 13760ee0

            // Get rk with the type
            let srk = match rk.into_verification_key() {
                Some(v) => v,
                None => return Err("Invalid rk"),
            };

            // Get balance_sender with the type from `conf_transfer` storage, which is not charged yet
            let bal_sender = match Self::encrypted_balance(address_sender) {
                Some(b) => match b.into_ciphertext() {
                    Some(c) => c,
                    None => return Err("Invalid ciphertext of sender balance"),
                },
                None => return Err("Invalid sender balance"),
            };
<<<<<<< HEAD

            // TODO: Tx内に暗号化されたfeeと暗号化されたvalueと暗号化された徴収送金前の残高が含まれている．
            // 一方でTx内のproofは送金徴収後の残高で取られたもの．
            // よって，暗号化された送金徴収後の残高を取得してvalidate_proofに渡す必要がある．
            // let bal_sender_subed_fee = elgamal::Ciphertext<bls12_381::Bls12>::from_ciphertext(&bal_sender.sub_no_params(&sfee_sender));
            // let bal_sender = elgamal::Ciphertext<bls12_381::Bls12>::from_ciphertext(&bal_sender_subed_fee.sub_no_params(&svalue_sender));
=======
>>>>>>> 13760ee0

            // Verify the zk proof
            ensure!(
                Self::validate_proof(
                    &szkproof,
                    &saddr_sender,
                    &saddr_recipient,
                    &svalue_sender,
                    &svalue_recipient,
                    &bal_sender,
                    &srk,
                ),
                "Invalid zkproof"
            );

<<<<<<< HEAD
            // Get balance_recipient with the option type from `conf_transfer` storage.
=======
            // Get balance_recipient with the option type
>>>>>>> 13760ee0
            let bal_recipient = match Self::encrypted_balance(address_recipient) {
                Some(b) => b.into_ciphertext(),
                _ => None
            };

<<<<<<< HEAD
            // Charge transaction fee on the sender's balance
            <EncryptedBalance<T>>::mutate(address_sender, |balance| {
                let new_balance = balance.clone().map(
                    |_| Ciphertext::from_ciphertext(&bal_sender.sub_no_params(&sfee_sender)));
                *balance = new_balance
            });

=======
>>>>>>> 13760ee0
            // Update the sender's balance
            <EncryptedBalance<T>>::mutate(address_sender, |balance| {
                let new_balance = balance.clone().map(
                    |_| Ciphertext::from_ciphertext(&bal_sender.sub_no_params(&svalue_sender)));
                *balance = new_balance
            });

            // Update the recipient's balance
            <EncryptedBalance<T>>::mutate(address_recipient, |balance| {
                let new_balance = balance.clone().map_or(
                    Some(Ciphertext::from_ciphertext(&svalue_recipient)),
                    |_| Some(Ciphertext::from_ciphertext(&bal_recipient.unwrap().add_no_params(&svalue_recipient)))
                );
                *balance = new_balance
            });

            // TODO: tempolaly removed address_sender and address_recipient because of mismatched types
            Self::deposit_event(RawEvent::ConfTransfer(zkproof, value_sender, value_recipient, Ciphertext::from_ciphertext(&bal_sender), rk));

            Ok(())
		}
	}
}

decl_storage! {
    trait Store for Module<T: Trait> as ConfTransfer {
        // The encrypted balance for each account
        pub EncryptedBalance get(encrypted_balance) config() : map PkdAddress => Option<Ciphertext>;
        // The verification key of zk proofs (only readable)
        pub VerifyingKey get(verifying_key) config(): PreparedVk;
    }
}

decl_event! (
    /// An event in this module.
	pub enum Event<T> where <T as system::Trait>::AccountId {
        // TODO: tempolaly removed AccountId because of mismatched types
		ConfTransfer(Proof, Ciphertext, Ciphertext, Ciphertext, SigVerificationKey),
        Phantom(AccountId),
	}
);

impl<T: Trait> Module<T> {
    // Public immutables
    // Validate zk proofs
	pub fn validate_proof (
        zkproof: &bellman_verifier::Proof<Bls12>,
        address_sender: &EncryptionKey<Bls12>,
        address_recipient: &EncryptionKey<Bls12>,
        value_sender: &elgamal::Ciphertext<Bls12>,
        value_recipient: &elgamal::Ciphertext<Bls12>,
        balance_sender: &elgamal::Ciphertext<Bls12>,
        rk: &PublicKey<Bls12>,
    ) -> bool {
        // Construct public input for circuit
        let mut public_input = [Fr::zero(); 16];

        {
            let (x, y) = address_sender.0.into_xy();
            public_input[0] = x;
            public_input[1] = y;
        }
        {
            let (x, y) = address_recipient.0.into_xy();
            public_input[2] = x;
            public_input[3] = y;
        }
        {
            let (x, y) = value_sender.left.into_xy();
            public_input[4] = x;
            public_input[5] = y;
        }
        {
            let (x, y) = value_recipient.left.into_xy();
            public_input[6] = x;
            public_input[7] = y;
        }
        {
            let (x, y) = value_sender.right.into_xy();
            public_input[8] = x;
            public_input[9] = y;
        }
        {
            let (x, y) = balance_sender.left.into_xy();
            public_input[10] = x;
            public_input[11] = y;
        }
        {
            let (x, y) = balance_sender.right.into_xy();
            public_input[12] = x;
            public_input[13] = y;
        }
        {
            let (x, y) = rk.0.into_xy();
            public_input[14] = x;
            public_input[15] = y;
        }

        let pvk = Self::verifying_key().into_prepared_vk().unwrap();

        // Verify the proof
        match verify_proof(&pvk, &zkproof, &public_input[..]) {
            // No error, and proof verification successful
            Ok(true) => true,
            _ => {runtime_io::print("Invalid proof!!!!"); false},
        }
    }

    // fn is_small_order<Order>(p: &edwards::Point<Bls12, Order>, params: &JubjubBls12) -> bool {
    //     p.double(params).double(params).double(params) == edwards::Point::zero()
    // }
}

#[cfg(feature = "std")]
#[cfg(test)]
mod tests {
    use super::*;
    use runtime_io::with_externalities;
    use support::{impl_outer_origin, assert_ok};
    use primitives::{H256, Blake2Hasher};
    use runtime_primitives::{
        BuildStorage, traits::{BlakeTwo256, IdentityLookup},
        testing::{Digest, DigestItem, Header}
    };
    use keys::{ProofGenerationKey, EncryptionKey};
    use jubjub::{curve::{JubjubBls12, FixedGenerators, fs}};
    use hex_literal::{hex, hex_impl};
    use std::path::Path;
    use std::fs::File;
    use std::io::{BufReader, Read};

    impl_outer_origin! {
        pub enum Origin for Test {}
    }

    #[derive(Clone, Eq, PartialEq)]
    pub struct Test;

    impl system::Trait for Test {
        type Origin = Origin;
        type Index = u64;
        type BlockNumber = u64;
        type Hash = H256;
        type Hashing = BlakeTwo256;
        type Digest = Digest;
        type AccountId = u64;
        type Lookup = IdentityLookup<u64>;
        type Header = Header;
        type Event = ();
        type Log = DigestItem;
    }

    impl Trait for Test {
        type Event = ();
    }

    type ConfTransfer = Module<Test>;


    fn alice_init() -> (PkdAddress, Ciphertext) {
        let alice_seed = b"Alice                           ";
        let alice_value = 100 as u32;

        let params = &JubjubBls12::new();
        let p_g = FixedGenerators::Diversifier; // 1 same as NoteCommitmentRandomness;

        let ek = EncryptionKey::<Bls12>::from_ok_bytes(alice_seed, params);

        // The default balance is not encrypted with randomness.
        let enc_alice_bal = elgamal::Ciphertext::encrypt(alice_value, fs::Fs::one(), &ek.0, p_g, params);

        let bdk = ProofGenerationKey::<Bls12>::from_ok_bytes(alice_seed, params).bdk();

        let dec_alice_bal = enc_alice_bal.decrypt(bdk, p_g, params).unwrap();
        assert_eq!(dec_alice_bal, alice_value);

        (PkdAddress::from_encryption_key(&ek), Ciphertext::from_ciphertext(&enc_alice_bal))
    }

    fn get_pvk() -> PreparedVk {
        let vk_path = Path::new("../demo/cli/verification.params");
        let vk_file = File::open(&vk_path).unwrap();
        let mut vk_reader = BufReader::new(vk_file);

        let mut buf_vk = vec![];
        vk_reader.read_to_end(&mut buf_vk).unwrap();

        PreparedVk(buf_vk)
    }

    fn new_test_ext() -> runtime_io::TestExternalities<Blake2Hasher> {
        let mut t = system::GenesisConfig::<Test>::default().build_storage().unwrap().0;
        t.extend(GenesisConfig::<Test>{
            encrypted_balance: vec![alice_init()],
            verifying_key: get_pvk(),
            _genesis_phantom_data: Default::default(),
        }.build_storage().unwrap().0);
        t.into()
    }

    #[test]
    fn test_call_function() {
        with_externalities(&mut new_test_ext(), || {
            let proof: [u8; 192] = hex!("b4ca09c7c2d9e887e40c37e70a56d97a41ea8da03e40b253e1933f1677c7309c4d3ab8d5aeb9907bf7b328df12af66c3a01c52cf40e9cbcf4f227cab510458835064867a4bbad789be83df0fa62aace268d30296ab49606a75d5bb2f2a4a55431323565a7a3fe94f21c34c71d8aa1a05a7efb5e4c04766ed9920a8c16e8f6fd92c5fec20673bd7561ed59f122239ffd1ac2638fd2d223d0520179a0c2b0fb875ebcef2925782c9f5496ddcf121e012f97f3be9bd3cc74a037064685554e367a7");
            let pkd_addr_alice: [u8; 32] = hex!("fd0c0c0183770c99559bf64df4fe23f77ced9b8b4d02826a282bcd125117dcc2");
            let pkd_addr_bob: [u8; 32] = hex!("45e66da531088b55dcb3b273ca825454d79d2d1d5c4fa2ba4a12c1fa1ccd6389");
            let enc10_by_alice: [u8; 64] = hex!("7db0710337156f353f5c03e41a1b7bfda913e987770c58908da7080d28b0403fdff1316f7cd3189e73563a5481bc953eb3796fb5565f433f3acdbe128859326b");
            let enc10_by_bob: [u8; 64] = hex!("8d517bf8f8f2aab7090eaa7a57d6ddf9930d8b7198e1b980f1c977255234fca6dff1316f7cd3189e73563a5481bc953eb3796fb5565f433f3acdbe128859326b");
            let rvk: [u8; 32] = hex!("f539db3c0075f6394ff8698c95ca47921669c77bb2b23b366f42a39b05a88c96");

            assert_ok!(ConfTransfer::confidential_transfer(
                Origin::signed(1),
                Proof(proof.to_vec()),
                PkdAddress::from_slice(&pkd_addr_alice),
                PkdAddress::from_slice(&pkd_addr_bob),
                Ciphertext(enc10_by_alice.to_vec()),
                Ciphertext(enc10_by_bob.to_vec()),
                SigVerificationKey::from_slice(&rvk)
            ));
        })
    }
}<|MERGE_RESOLUTION|>--- conflicted
+++ resolved
@@ -47,12 +47,7 @@
             address_recipient: PkdAddress,
             value_sender: Ciphertext,
             value_recipient: Ciphertext,
-<<<<<<< HEAD
-            rk: SigVerificationKey, // TODO: Extract from origin
-            fee_sender: Ciphertext
-=======
             rk: SigVerificationKey  // TODO: Extract from origin
->>>>>>> 13760ee0
         ) -> Result {
 			// let rk = ensure_signed(origin)?;
 
@@ -85,15 +80,6 @@
                 Some(v) => v,
                 None => return Err("Invalid value_recipient"),
             };
-<<<<<<< HEAD
-
-            // Get fee_sender with the type
-            let sfee_sender = match fee_sender.into_ciphertext() {
-                Some(v) => v,
-                None => return Err("Invalid fee_sender"),
-            };
-=======
->>>>>>> 13760ee0
 
             // Get rk with the type
             let srk = match rk.into_verification_key() {
@@ -101,7 +87,7 @@
                 None => return Err("Invalid rk"),
             };
 
-            // Get balance_sender with the type from `conf_transfer` storage, which is not charged yet
+            // Get balance_sender with the type
             let bal_sender = match Self::encrypted_balance(address_sender) {
                 Some(b) => match b.into_ciphertext() {
                     Some(c) => c,
@@ -109,15 +95,6 @@
                 },
                 None => return Err("Invalid sender balance"),
             };
-<<<<<<< HEAD
-
-            // TODO: Tx内に暗号化されたfeeと暗号化されたvalueと暗号化された徴収送金前の残高が含まれている．
-            // 一方でTx内のproofは送金徴収後の残高で取られたもの．
-            // よって，暗号化された送金徴収後の残高を取得してvalidate_proofに渡す必要がある．
-            // let bal_sender_subed_fee = elgamal::Ciphertext<bls12_381::Bls12>::from_ciphertext(&bal_sender.sub_no_params(&sfee_sender));
-            // let bal_sender = elgamal::Ciphertext<bls12_381::Bls12>::from_ciphertext(&bal_sender_subed_fee.sub_no_params(&svalue_sender));
-=======
->>>>>>> 13760ee0
 
             // Verify the zk proof
             ensure!(
@@ -133,26 +110,12 @@
                 "Invalid zkproof"
             );
 
-<<<<<<< HEAD
-            // Get balance_recipient with the option type from `conf_transfer` storage.
-=======
             // Get balance_recipient with the option type
->>>>>>> 13760ee0
             let bal_recipient = match Self::encrypted_balance(address_recipient) {
                 Some(b) => b.into_ciphertext(),
                 _ => None
             };
 
-<<<<<<< HEAD
-            // Charge transaction fee on the sender's balance
-            <EncryptedBalance<T>>::mutate(address_sender, |balance| {
-                let new_balance = balance.clone().map(
-                    |_| Ciphertext::from_ciphertext(&bal_sender.sub_no_params(&sfee_sender)));
-                *balance = new_balance
-            });
-
-=======
->>>>>>> 13760ee0
             // Update the sender's balance
             <EncryptedBalance<T>>::mutate(address_sender, |balance| {
                 let new_balance = balance.clone().map(
