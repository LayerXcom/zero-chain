use primitives::{ed25519, sr25519, Pair};
use zerochain_runtime::{
	AccountId, GenesisConfig, ConsensusConfig, TimestampConfig, BalancesConfig,
	SudoConfig, IndicesConfig, ConfTransferConfig
};
use substrate_service;
use ed25519::Public as AuthorityId;
use zprimitives::{
	PreparedVk,
	PkdAddress,
	Ciphertext,
	SigVerificationKey,
};
use keys::{ProofGenerationKey, EncryptionKey};
use zjubjub::{curve::{JubjubBls12, FixedGenerators, fs}};
use zpairing::{bls12_381::Bls12, Field};
use zcrypto::elgamal;
use zprimitives::PARAMS;
use std::path::Path;
use std::fs::File;
use std::io::{BufReader, Read};

// Note this is the URL for the telemetry server
//const STAGING_TELEMETRY_URL: &str = "wss://telemetry.polkadot.io/submit/";

/// Specialized `ChainSpec`. This is a specialization of the general Substrate ChainSpec type.
pub type ChainSpec = substrate_service::ChainSpec<GenesisConfig>;

/// The chain specification option. This is expected to come in from the CLI and
/// is little more than one of a number of alternatives which can easily be converted
/// from a string (`--chain=...`) into a `ChainSpec`.
#[derive(Clone, Debug)]
pub enum Alternative {
	/// Whatever the current runtime is, with just Alice as an auth.
	Development,
	/// Whatever the current runtime is, with simple Alice/Bob auths.
	LocalTestnet,
}

fn authority_key(s: &str) -> AuthorityId {
	ed25519::Pair::from_string(&format!("//{}", s), None)
		.expect("static values are valid; qed")
		.public()
}

// fn account_key(s: &str) -> AccountId {
// 	sr25519::Pair::from_string(&format!("//{}", s), None)
// 		.expect("static values are valid; qed")
// 		.public()
// }

impl Alternative {
	/// Get an actual chain config from one of the alternatives.
	pub(crate) fn load(self) -> Result<ChainSpec, String> {
		Ok(match self {
			Alternative::Development => ChainSpec::from_genesis(
				"Development",
				"dev",
				|| testnet_genesis(vec![
					authority_key("Alice")
				], vec![
					SigVerificationKey::from_slice(b"Alice                           ")
				],
					SigVerificationKey::from_slice(b"Alice                           ")
				),
				vec![],
				None,
				None,
				None,
				None
			),
			Alternative::LocalTestnet => ChainSpec::from_genesis(
				"Local Testnet",
				"local_testnet",
				|| testnet_genesis(vec![
					authority_key("Alice"),
					authority_key("Bob"),
				], vec![
					SigVerificationKey::from_slice(b"Alice                           ")
					// account_key("Bob"),
					// account_key("Charlie"),
					// account_key("Dave"),
					// account_key("Eve"),
					// account_key("Ferdie"),
				],
					SigVerificationKey::from_slice(b"Alice                           ")
				),
				vec![],
				None,
				None,
				None,
				None
			),
		})
	}

	pub(crate) fn from(s: &str) -> Option<Self> {
		match s {
			"dev" => Some(Alternative::Development),
			"" | "local" => Some(Alternative::LocalTestnet),
			_ => None,
		}
	}
}

fn testnet_genesis(initial_authorities: Vec<AuthorityId>, endowed_accounts: Vec<AccountId>, root_key: AccountId) -> GenesisConfig {
	GenesisConfig {
		consensus: Some(ConsensusConfig {
			code: include_bytes!("../runtime/wasm/target/wasm32-unknown-unknown/release/zerochain_runtime_wasm.compact.wasm").to_vec(),
			authorities: initial_authorities.clone(),
		}),
		system: None,
		timestamp: Some(TimestampConfig {
			minimum_period: 10,					// 10 second block time.
		}),
		indices: Some(IndicesConfig {
			ids: endowed_accounts.clone(),
		}),
		balances: Some(BalancesConfig {
			transaction_base_fee: 1,
			transaction_byte_fee: 0,
			existential_deposit: 500,
			transfer_fee: 0,
			creation_fee: 0,
			balances: endowed_accounts.iter().cloned().map(|k|(k, 1 << 60)).collect(),
			vesting: vec![],
		}),
		sudo: Some(SudoConfig {
			key: root_key,
		}),
		conf_transfer: Some(ConfTransferConfig {
			encrypted_balance: vec![alice_balance_init()],
			pending_transfer: vec![alice_pending_transfer_init()],
			last_rollover: vec![alice_epoch_init()],
			epoch_length: 10,
			transaction_base_fee: 1,
			verifying_key: get_pvk(),
			_genesis_phantom_data: Default::default(),
		})
	}
}

fn get_pvk() -> PreparedVk {
	let vk_path = Path::new("./zeroc/verification.params");
	let vk_file = File::open(&vk_path).unwrap();
	let mut vk_reader = BufReader::new(vk_file);

	let mut buf_vk = vec![];
    vk_reader.read_to_end(&mut buf_vk).unwrap();

	PreparedVk::from_slice(&buf_vk[..])
}

fn alice_balance_init() -> (PkdAddress, Ciphertext) {
	let (alice_seed, enc_key) = get_alice_seed_ek();
	let alice_value = 10_000 as u32;
	let p_g = FixedGenerators::Diversifier; // 1 same as NoteCommitmentRandomness;

<<<<<<< HEAD
	// The default balance is not encrypted with randomness.
	let enc_alice_bal = elgamal::Ciphertext::encrypt(alice_value, fs::Fs::one(), &enc_key, p_g, &JUBJUB);

	let dec_key = ProofGenerationKey::<Bls12>::from_seed(&alice_seed[..], &JUBJUB)
		.into_decryption_key()
		.expect("should be converted to decryption key.");

	let dec_alice_bal = enc_alice_bal.decrypt(&dec_key, p_g, &JUBJUB).unwrap();
=======
	let address = EncryptionKey::<Bls12>::from_seed(alice_seed, &PARAMS)
		.expect("should be generated encryption key from seed.");

	// The default balance is not encrypted with randomness.
	let enc_alice_bal = elgamal::Ciphertext::encrypt(alice_value, fs::Fs::one(), &address, p_g, &PARAMS);

	let decryption_key = ProofGenerationKey::<Bls12>::from_seed(alice_seed, &PARAMS)
		.into_decryption_key()
		.expect("should be converted to decryption key.");

	let dec_alice_bal = enc_alice_bal.decrypt(&decryption_key, p_g, &PARAMS).unwrap();
>>>>>>> baa568d2
	assert_eq!(dec_alice_bal, alice_value);

	(PkdAddress::from_encryption_key(&enc_key), Ciphertext::from_ciphertext(&enc_alice_bal))
}

fn alice_pending_transfer_init() -> (PkdAddress, Ciphertext) {
	let (_, enc_key) = get_alice_seed_ek();
	let zero = elgamal::Ciphertext::zero();

	(PkdAddress::from_encryption_key(&enc_key), Ciphertext::from_ciphertext(&zero))
}

fn alice_epoch_init() -> (PkdAddress, u64) {
	let (_, enc_key) = get_alice_seed_ek();

	(PkdAddress::from_encryption_key(&enc_key), 0)
}

fn get_alice_seed_ek() -> (Vec<u8>, EncryptionKey<Bls12>) {
	let alice_seed = b"Alice                           ".to_vec();

	(alice_seed.clone(), EncryptionKey::<Bls12>::from_seed(&alice_seed[..], &JUBJUB)
		.expect("should be generated encryption key from seed."))
}<|MERGE_RESOLUTION|>--- conflicted
+++ resolved
@@ -156,16 +156,6 @@
 	let alice_value = 10_000 as u32;
 	let p_g = FixedGenerators::Diversifier; // 1 same as NoteCommitmentRandomness;
 
-<<<<<<< HEAD
-	// The default balance is not encrypted with randomness.
-	let enc_alice_bal = elgamal::Ciphertext::encrypt(alice_value, fs::Fs::one(), &enc_key, p_g, &JUBJUB);
-
-	let dec_key = ProofGenerationKey::<Bls12>::from_seed(&alice_seed[..], &JUBJUB)
-		.into_decryption_key()
-		.expect("should be converted to decryption key.");
-
-	let dec_alice_bal = enc_alice_bal.decrypt(&dec_key, p_g, &JUBJUB).unwrap();
-=======
 	let address = EncryptionKey::<Bls12>::from_seed(alice_seed, &PARAMS)
 		.expect("should be generated encryption key from seed.");
 
@@ -177,7 +167,6 @@
 		.expect("should be converted to decryption key.");
 
 	let dec_alice_bal = enc_alice_bal.decrypt(&decryption_key, p_g, &PARAMS).unwrap();
->>>>>>> baa568d2
 	assert_eq!(dec_alice_bal, alice_value);
 
 	(PkdAddress::from_encryption_key(&enc_key), Ciphertext::from_ciphertext(&enc_alice_bal))
